<<<<<<< HEAD
REBAR = rebar3
=======
REPO ?= nkservice
>>>>>>> ee00943d

.PHONY: rel stagedevrel package version all tree shell

all: compile


clean:
	$(REBAR) clean

<<<<<<< HEAD
=======
deps:
	./rebar get-deps
>>>>>>> ee00943d

rel:
	$(REBAR) release


compile:
	$(REBAR) compile

<<<<<<< HEAD

dialyzer:
	$(REBAR) dialyzer
=======
eunit:
	./rebar eunit skip_deps=true

shell:
	erl -config util/shell_app.config -args_file util/shell_vm.args -s nkservice_app -s nklib_reloader
>>>>>>> ee00943d


xref:
	$(REBAR) xref


tests:
	export ERL_FLAGS="-config test/app.config"; \
	$(REBAR) eunit


upgrade:
	$(REBAR) upgrade 
	make tree


update:
	$(REBAR) update


tree:
	$(REBAR) tree | grep -v '=' | sed 's/ (.*//' > tree


tree-diff: tree
	git diff test -- tree


docs:
	$(REBAR) edoc

<<<<<<< HEAD
=======

	#export ERL_FLAGS="-config test/app.config -args_file test/vm.args"; \

build_tests:
	erlc -pa ebin -pa deps/lager/ebin -o ebin -I include -pa deps/nklib \
	+export_all +debug_info +"{parse_transform, lager_transform}" \
	test/*.erl
>>>>>>> ee00943d

shell:	
	$(REBAR) shell --config config/shell.config --apps nkservice
<|MERGE_RESOLUTION|>--- conflicted
+++ resolved
@@ -1,22 +1,22 @@
-<<<<<<< HEAD
+APP = nkservice
 REBAR = rebar3
-=======
-REPO ?= nkservice
->>>>>>> ee00943d
 
 .PHONY: rel stagedevrel package version all tree shell
 
-all: compile
+all: version compile
+
+
+version:
+	@echo "$(shell git symbolic-ref HEAD 2> /dev/null | cut -b 12-)-$(shell git log --pretty=format:'%h, %ad' -1)" > $(APP).version
+
+
+version_header: version
+	@echo "-define(VERSION, <<\"$(shell cat $(APP).version)\">>)." > include/$(APP)_version.hrl
 
 
 clean:
 	$(REBAR) clean
 
-<<<<<<< HEAD
-=======
-deps:
-	./rebar get-deps
->>>>>>> ee00943d
 
 rel:
 	$(REBAR) release
@@ -25,30 +25,21 @@
 compile:
 	$(REBAR) compile
 
-<<<<<<< HEAD
+
+tests:
+	$(REBAR) eunit
+
 
 dialyzer:
 	$(REBAR) dialyzer
-=======
-eunit:
-	./rebar eunit skip_deps=true
-
-shell:
-	erl -config util/shell_app.config -args_file util/shell_vm.args -s nkservice_app -s nklib_reloader
->>>>>>> ee00943d
 
 
 xref:
 	$(REBAR) xref
 
 
-tests:
-	export ERL_FLAGS="-config test/app.config"; \
-	$(REBAR) eunit
-
-
 upgrade:
-	$(REBAR) upgrade 
+	$(REBAR) upgrade
 	make tree
 
 
@@ -67,16 +58,6 @@
 docs:
 	$(REBAR) edoc
 
-<<<<<<< HEAD
-=======
 
-	#export ERL_FLAGS="-config test/app.config -args_file test/vm.args"; \
-
-build_tests:
-	erlc -pa ebin -pa deps/lager/ebin -o ebin -I include -pa deps/nklib \
-	+export_all +debug_info +"{parse_transform, lager_transform}" \
-	test/*.erl
->>>>>>> ee00943d
-
-shell:	
-	$(REBAR) shell --config config/shell.config --apps nkservice
+shell:
+	$(REBAR) shell --config config/shell.config --name $(APP)@127.0.0.1 --setcookie nk --apps $(APP)
