--- conflicted
+++ resolved
@@ -246,23 +246,8 @@
     ?PRINT("received ~s", [Msg], State),
     case Msg of
         #{<<"class">> := Class, <<"cmd">> := Cmd, <<"tid">> := TId} ->
-<<<<<<< HEAD
-            case catch binary_to_existing_atom(Class, latin1) of
-                {'EXIT', _} ->
-                    send_reply_error(unknown_class, TId, NkPort, State);
-                Class2 ->
-                    case catch binary_to_existing_atom(Cmd, latin1) of
-                        {'EXIT', _} ->
-                            send_reply_error(unknown_command, TId, NkPort, State);
-                        Cmd2 ->
-                            Data = maps:get(<<"data">>, Msg, #{}),
-                            process_client_req(Class2, Cmd2, Data, TId, NkPort, State)
-                    end
-            end;
-=======
             Data = maps:get(<<"data">>, Msg, #{}),
             process_client_req(Class, Cmd, Data, TId, NkPort, State);
->>>>>>> a57a669b
         #{<<"result">> := Result, <<"tid">> := TId} ->
             case extract_op(TId, State) of
                 {Trans, State2} ->
@@ -355,23 +340,6 @@
 
 conn_handle_cast({nkservice_send_event, RegId, Body}, NkPort, State) ->
     #state{srv_id=SrvId} = State,
-<<<<<<< HEAD
-    #reg_id{class=Class, type=Type, obj=Obj, srv_id=EvSrvId, obj_id=ObjId} = RegId,
-    Data1 = #{
-        type => Type,
-        obj => Obj,
-        obj_id => ObjId
-    },
-    Data2 = case EvSrvId of
-        SrvId -> Data1;
-        _ -> Data1#{service=>nkservice_srv:get_item(EvSrvId, name)}
-    end,
-    Data3 = case map_size(Body) of
-        0 -> Data2;
-        _ -> Data2#{body=>Body}
-    end,
-    send_request(Class, event, Data3, undefined, NkPort, State);
-=======
     #reg_id{class=Class, subclass=Sub, type=Type, srv_id=EvSrvId, obj_id=ObjId} = RegId,
     Data1 = [
         {class, Class},
@@ -398,7 +366,6 @@
     ],
     Data2 = maps:from_list(lists:flatten(Data1)),
     send_request(core, event, Data2, undefined, NkPort, State);
->>>>>>> a57a669b
 
 conn_handle_cast(nkservice_stop, _NkPort, State) ->
     {stop, normal, State};
@@ -498,11 +465,7 @@
 %% ===================================================================
 
 %% @private
-<<<<<<< HEAD
-process_client_req(core, login, Data, TId, NkPort, State) ->
-=======
 process_client_req(<<"core">>, <<"login">>, Data, TId, NkPort, State) ->
->>>>>>> a57a669b
     _ = send_ack(TId, NkPort, State),
     SessId = nklib_util:uuid_4122(),
     case handle(api_server_login, [Data, SessId], State) of
@@ -527,15 +490,6 @@
             send_reply_ok(#{session_id=>SessId}, TId, NkPort, State3)
     end;
 
-<<<<<<< HEAD
-process_client_req(Class, event, #{<<"type">>:=Type, <<"obj">>:=Obj}=Data, 
-                   TId, NkPort, State) ->
-    ObjId = maps:get(<<"obj_id">>, Data, <<>>),
-    Body = maps:get(<<"body">>, Data, #{}),
-    case send_reply_ok(#{}, TId, NkPort, State) of
-        {ok, State2} ->
-            RegId = {Class, Type, Obj, ObjId},
-=======
 process_client_req(<<"core">>, <<"event">>, #{<<"class">>:=Class}=Data, 
                    TId, NkPort, State) ->
     #state{srv_id=SrvId} = State,
@@ -549,7 +503,6 @@
                 obj_id = maps:get(<<"obj_id">>, Data, <<"*">>)
             },
             Body = maps:get(<<"body">>, Data, #{}),
->>>>>>> a57a669b
             {ok, State3} = handle(api_server_event, [RegId, Body], State2),
             {ok, State3};
         Other ->
@@ -557,11 +510,6 @@
     end;
 
 process_client_req(_Class, _Cmd, _Data, TId, NkPort, #state{session_id = <<>>}=State) ->
-<<<<<<< HEAD
-    lager:warning("C: ~p, ~p", [_Class, _Cmd]),
-
-=======
->>>>>>> a57a669b
     send_reply_error(not_authenticated, TId, NkPort, State);
 
 process_client_req(Class, Cmd, Data, TId, NkPort, State) ->
