%% -------------------------------------------------------------------
%%
%% Copyright (c) 2016 Carlos Gonzalez Florido.  All Rights Reserved.
%%
%% This file is provided to you under the Apache License,
%% Version 2.0 (the "License"); you may not use this file
%% except in compliance with the License.  You may obtain
%% a copy of the License at
%%
%%   http://www.apache.org/licenses/LICENSE-2.0
%%
%% Unless required by applicable law or agreed to in writing,
%% software distributed under the License is distributed on an
%% "AS IS" BASIS, WITHOUT WARRANTIES OR CONDITIONS OF ANY
%% KIND, either express or implied.  See the License for the
%% specific language governing permissions and limitations
%% under the License.
%%
%% -------------------------------------------------------------------

%% @doc Default callbacks
-module(nkservice_callbacks).
-author('Carlos Gonzalez <carlosj.gf@gmail.com>').
-export([plugin_deps/0, plugin_group/0, 
	     plugin_syntax/0, plugin_defaults/0, plugin_config/2, 
		 plugin_listen/2, plugin_start/2, plugin_update/2, plugin_stop/2]).
-export([service_init/2, service_handle_call/3, service_handle_cast/2, 
		 service_handle_info/2, service_code_change/3, service_terminate/2]).
<<<<<<< HEAD
-export([error_code/1]).
-export([api_server_init/2, api_server_terminate/2, 
		 api_server_login/4, api_server_cmd/5,
		 api_server_handle_call/3, api_server_handle_cast/2, 
		 api_server_handle_info/2, api_server_code_change/3]).

=======
-export([error_code/1, error_reason/2]).
-export([api_server_init/2, api_server_terminate/2, 
		 api_server_syntax/4, api_server_allow/2, 
		 api_server_cmd/2, api_server_login/2,
		 api_server_event/3,
		 api_server_forward_event/2, api_server_get_user_data/1,
		 api_server_reg_down/3,
		 api_server_handle_call/3, api_server_handle_cast/2, 
		 api_server_handle_info/2, api_server_code_change/3]).
-export([api_server_http/4]).
>>>>>>> ee00943d
-export_type([continue/0]).

-type continue() :: continue | {continue, list()}.
-type config() :: nkservice:config().
<<<<<<< HEAD
-type error_code() :: nkservice:error_code().
=======
-type error_code() :: nkservice:error().
>>>>>>> ee00943d

-include_lib("nkpacket/include/nkpacket.hrl").
-include("nkservice.hrl").



%% ===================================================================
%% Plugin Callbacks
%% ===================================================================



%% @doc Called to get the list of plugins this service/plugin depends on.
-spec plugin_deps() ->
    [module()].

plugin_deps() ->
	[].


%% @doc Optionally set the plugin 'group'
%% All plugins within a group are added a dependency on the previous defined plugins
%% in the same group.
%% This way, the order of callbacks is the same as the order plugins are defined
%% in this group.
-spec plugin_group() ->
    term() | undefined.

plugin_group() ->
	undefined.


%% @doc This function, if implemented, can offer a nklib_config:syntax()
%% that will be checked againts service configuration. Entries passing will be
%% updated on the configuration with their parsed values
-spec plugin_syntax() ->
	nklib_config:syntax().

plugin_syntax() ->
	#{}.


%% @doc This function, if implemented, can offer a defaults specificaction
%% for the syntax processing
-spec plugin_defaults() ->
	map().

plugin_defaults() ->
	#{}.


%% @doc This function can modify the service configuration, and can also
%% generate a specific plugin configuration (in the second return), that will be 
%% accesible in the generated module as config_(plugin_name).
-spec plugin_config(config(), service()) ->
	{ok, config()} | {ok, config(), term()} | {error, term()}.

plugin_config(Config, _Service) ->
	{ok, Config, nkservice_syntax:get_config(Config)}.


%% @doc This function, if implemented, allows to add listening transports.
%% By default start the web_server and api_server transports.
-spec plugin_listen(config(), service()) ->
	[{nkpacket:user_connection(), nkpacket:listener_opts()}].

plugin_listen(Config, #{id:=SrvId}) ->
	nkservice_util:get_core_listeners(SrvId, Config).


%% @doc Called during service's start
%% The plugin must start and can update the service's config
-spec plugin_start(config(), service()) ->
	{ok, config()} | {error, term()}.

plugin_start(Config, _Service) ->
	{ok, Config}.


%% @doc Called during service's update
-spec plugin_update(config(), service()) ->
	{ok, config()} | {error, term()}.

plugin_update(Config, _Service) ->
	{ok, Config}.


%% @doc Called during service's stop
%% The plugin must remove any key from the service
-spec plugin_stop(config(), service()) ->
	{ok, config()}.

plugin_stop(Config, _Service) ->
	{ok, Config}.


%% ===================================================================
%% Error Codes
%% ===================================================================

%% Code ranges
%% NkService:		100XXX
%%
%% NkSIP:			200XXX
%%
%% NkMEDIA:			300XXX
%% 		Janus		301XXX
%% 		FS         	302XXX
%% 		KMS			303XXX
%% 		Room		3040XX
%%   		Msglog	3041XX
%% 		Call		305XXX
%% 		Verto		306XXX
%% 		JanusProto: 307XXX
%% 		SIP:		308XXX
%%
%% NkCOLLAB			400XXX
%%		Room		401XXX
%% 		Call		402XXX


%% @doc
-spec error_code(term()) ->
	{integer(), binary()} | continue.

error_code(normal_termination) 		-> {100001, "Normal termination"};	
error_code(internal_error)			-> {100002, "Internal error"};
error_code({internal_error, Ref})	-> {100003, "Internal error: ~s", [Ref]};
error_code(invalid_state) 			-> {100004, "Invalid state"};
error_code({invalid_state, St}) 	-> {100004, "Invalid state: ~s", [St]};
error_code(timeout) 				-> {100005, "Timeout"};
error_code(not_implemented) 		-> {100006, "Not implemented"};
error_code({exit, _Exit}) 			-> {100007, "Internal error"};
error_code(process_not_found) 		-> {100008, "Process not found"};
error_code(process_down)  			-> {100009, "Process failed"};
error_code(registered_down) 	    -> {100010, "Registered process stopped"};
error_code(user_stop) 				-> {100011, "User stop"};
error_code(member_stop)				-> {100012, "Member stop"};
error_code(api_stop) 				-> {100013, "API stop received"};
error_code(not_found) 				-> {100014, "Not found"};

error_code(service_not_found) 		-> {100020, "Service not found"};

error_code(unauthorized) 			-> {100030, "Unauthorized"};
error_code(not_authenticated)		-> {100031, "Not authenticated"};
error_code(already_authenticated)	-> {100032, "Already authenticated"};
error_code(user_not_found)			-> {100033, "User not found"};
error_code({user_not_found, User})	-> {100033, "User not found: '~s'", [User]};
error_code(duplicated_session_id)	-> {100034, "Duplicated session"};
error_code(invalid_session_id)		-> {100035, "Invalid session"};
error_code(member_not_found)		-> {100036, "Member not found"};
error_code(invalid_role)			-> {100037, "Invalid role"};
error_code(invalid_password) 		-> {100038, "Invalid password"};

error_code(invalid_operation) 		-> {100040, "Invalid operation"};
error_code(invalid_parameters) 		-> {100041, "Invalid parameters"};
error_code({unknown_command, Txt})	-> {100042, "Unknown command '~s'", [Txt]};
error_code({invalid_action, Txt})   -> {100043, "Invalid action '~s'", [Txt]};
error_code({syntax_error, Txt})		-> {100044, "Syntax error: '~s'", [Txt]};
error_code({missing_field, Txt})	-> {100045, "Missing field: '~s'", [Txt]};
error_code({invalid_value, V}) 		-> {100046, "Invalid value: '~s'", [V]};
error_code(invalid_reply) 			-> {100047, "Invalid reply"};

error_code(session_timeout) 		-> {100060, "Session timeout"};
error_code(session_stop) 			-> {100061, "Session stop"};
error_code(session_not_found) 		-> {100062, "Session not found"};

error_code(invalid_uri) 			-> {100070, "Invalid Uri"};
error_code(unknown_peer) 			-> {100071, "Unknown peer"};
error_code(invalid_json) 			-> {100072, "Invalid JSON"};
error_code(data_not_available)   	-> {100073, "Data is not available"};
error_code(already_uploaded)   		-> {100074, "Already uploaded"};
error_code(file_read_error)   		-> {100075, "File read error"};


% error_code({Code, Txt}) when is_integer(Code), is_binary(Txt) ->
% 	{Code, Txt};

error_code(Other) -> 
	Ref = nklib_util:uid(),
	lager:warning("Unrecognized error ~s: ~p", [Ref, nklib_util:to_binary(Other)]),
	{100003, "Internal error code: ~s", [Ref]}.



%% @doc
-spec error_reason(nkservice:lang(), nkservice:error()) ->
	{binary(), binary()} | continue.

error_reason(_Lang, _Error) ->
	continue.





%% ===================================================================
%% API Server Callbacks
%% ===================================================================


%% @doc Called when a new connection starts
-spec api_server_init(nkpacket:nkport(), state()) ->
	{ok, state()} | {stop, term()}.

api_server_init(_NkPort, State) ->
	{ok, State}.


%% @doc Called to get the syntax for an external API command
%% Called from nkservice_api_lib
-spec api_server_syntax(#api_req{}, map(), map(), list()) ->
	{Syntax::map(), Defaults::map(), Mandatory::list()}.

api_server_syntax(#api_req{class=core}=Req, Syntax, Defaults, Mandatory) ->
	#api_req{subclass=Sub, cmd=Cmd} = Req,
	nkservice_api_syntax:syntax(Sub, Cmd, Syntax, Defaults, Mandatory);
	
api_server_syntax(_Req, Syntax, Defaults, Mandatory) ->
	{Syntax, Defaults, Mandatory}.


%% @doc Called when a new API command has arrived and called nkservice_api:launch_cmd/6
%% to authorized the (already parsed) request
%% Called from nkservice_api_lib
-spec api_server_allow(#api_req{}, state()) ->
	{boolean(), state()}.

api_server_allow(_Req, State) ->
	{false, State}.


%% @doc Called when a new API command has arrived and is authorized
-spec api_server_cmd(#api_req{}, state()) ->
	{ok, map(), state()} | {ack, state()} | {error, nkservice:error(), state()}.

api_server_cmd(#api_req{class=core, subclass=Sub, cmd=Cmd}=Req, State) ->
	nkservice_api:cmd(Sub, Cmd, Req, State);

api_server_cmd(_Req, State) ->
	{error, not_implemented, State}.


%% @doc Used when the standard login apply
%% Called from nkservice_api or nkservice_api_server_http
-spec api_server_login(map(), state()) ->
	{true, User::binary(), Meta::map(), state()} | 
	{false, error_code(), state()} | continue.

api_server_login(_Data, State) ->
	{false, unauthorized, State}.


%% @doc Called when a new event has been received from the remote end
-spec api_server_event(nkservice_event:event(), nkservice_event:body(), state()) ->
	{ok, state()} | continue().

api_server_event(_Event, _Body, State) ->
	{ok, State}.
	

%% @doc Called when the API server receives an event notification from 
%% nkservice_events. We can send it to the remote side or ignore it.
-spec api_server_forward_event(nkservice_event:event(), state()) ->
	{ok, nkservice_event:event(), continue()} |
	{ignore, state()}.

api_server_forward_event(Event, State) ->
	{ok, Event, State}.


%% @doc Called when the API server receives an event notification from 
%% nkservice_events. We can send it to the remote side or ignore it.
-spec api_server_get_user_data(state()) ->
	{ok, term()}.

api_server_get_user_data(State) ->
	{ok, State}.


%% @doc Called when the xzservice process receives a handle_call/3.
-spec api_server_reg_down(nklib:link(), Reason::term(), state()) ->
	{ok, state()} | continue().

api_server_reg_down(_Link, _Reason, State) ->
    {ok, State}.


%% @doc Called when the xzservice process receives a handle_call/3.
-spec api_server_handle_call(term(), {pid(), reference()}, state()) ->
	{ok, state()} | continue().

api_server_handle_call(Msg, _From, State) ->
    lager:error("Module nkservice_api_server received unexpected call ~p", [Msg]),
    {ok, State}.


%% @doc Called when the NkApp process receives a handle_cast/3.
-spec api_server_handle_cast(term(), state()) ->
	{ok, state()} | continue().

api_server_handle_cast(Msg, State) ->
    lager:error("Module nkservice_api_server received unexpected cast ~p", [Msg]),
	{ok, State}.


%% @doc Called when the NkApp process receives a handle_info/3.
-spec api_server_handle_info(term(), state()) ->
	{ok, state()} | continue().


% api_server_handle_info({'DOWN', Mon, process, Pid, Reason}, State) ->
% 	{ok, State2} = nkservice_api:handle_down(Mon, Pid, Reason, State),
% 	{ok, State2};

api_server_handle_info(Msg, State) ->
    lager:notice("Module nkservice_api_server received unexpected info ~p", [Msg]),
	{ok, State}.


-spec api_server_code_change(term()|{down, term()}, state(), term()) ->
    ok | {ok, service()} | {error, term()} | continue().

api_server_code_change(OldVsn, State, Extra) ->
	{continue, [OldVsn, State, Extra]}.


%% @doc Called when a service is stopped
-spec api_server_terminate(term(), state()) ->
	{ok, service()}.

api_server_terminate(_Reason, State) ->
	{ok, State}.


-type http_method() :: nkservice_api_server_http:method().
-type http_path() :: nkservice_api_server_http:path().
-type http_req() :: nkservice_api_server_http:req().
-type http_reply() :: nkservice_api_server_http:reply().


%% @doc called when a new http request has been received
-spec api_server_http(http_method(), http_path(), http_req(), state()) ->
	http_reply().

api_server_http(_Method, _Path, _Req, State) ->
	lager:error("HTTP: ~p", [_Path]),
	{http, 404, [], <<"Not Found">>, State}.




%% ===================================================================
%% Service Callbacks
%% ===================================================================


-type service() :: nkservice:service().
-type state() :: map().

%% @doc Called when a new service starts
-spec service_init(service(), state()) ->
	{ok, state()} | {stop, term()}.

service_init(_Service, State) ->
	{ok, State}.

%% @doc Called when the service process receives a handle_call/3.
-spec service_handle_call(term(), {pid(), reference()}, state()) ->
	{reply, term(), state()} | {noreply, state()} | continue().

service_handle_call(Msg, _From, State) ->
    lager:error("Module nkservice_srv received unexpected call ~p", [Msg]),
    {noreply, State}.


%% @doc Called when the NkApp process receives a handle_cast/3.
-spec service_handle_cast(term(), state()) ->
	{noreply, state()} | continue().

service_handle_cast(Msg, State) ->
    lager:error("Module nkservice_srv received unexpected cast ~p", [Msg]),
	{noreply, State}.


%% @doc Called when the NkApp process receives a handle_info/3.
-spec service_handle_info(term(), state()) ->
	{noreply, state()} | continue().
<<<<<<< HEAD
=======

service_handle_info({'EXIT', _, normal}, State) ->
	{noreply, State};
>>>>>>> ee00943d

service_handle_info(Msg, State) ->
    lager:notice("Module nkservice_srv received unexpected info ~p", [Msg]),
	{noreply, State}.


-spec service_code_change(term()|{down, term()}, state(), term()) ->
    ok | {ok, service()} | {error, term()} | continue().

service_code_change(OldVsn, State, Extra) ->
	{continue, [OldVsn, State, Extra]}.


%% @doc Called when a service is stopped
-spec service_terminate(term(), service()) ->
	{ok, service()}.

service_terminate(_Reason, State) ->
<<<<<<< HEAD
	{ok, State}.



%% ===================================================================
%% Error Codes
%% ===================================================================

%% @docd
-spec error_code(term()) ->
	{integer(), binary()} | continue.

error_code(not_implemented) -> {1000, <<"Not Implemented">>};
error_code(unauthorized) 	-> {1001, <<"Unauthorized">>};
error_code(_) 				-> {9999, <<"Unknown Error">>}.



%% ===================================================================
%% API Server Callbacks
%% ===================================================================

-type class() :: atom().
-type cmd() :: atom().
-type data() :: map().
-type tid() :: term().


%% @doc Called when a new connection starts
-spec api_server_init(nkpacket:nkport(), state()) ->
	{ok, state()} | {stop, term()}.

api_server_init(_NkPort, State) ->
	{ok, State}.


%% @doc Cmd "login" is received.
%% You get the class and data fields, along with a server-generated session id
%% You can accept the request setting an 'user' for this connection
%% and, optionally, changing the session id (for example for session recoverty)
-spec api_server_login(class(), data(), SessId::binary(), state()) ->
	{true, User::binary(), state()} | 
	{true, User::binary(), SessId::binary(), state()} | 
	{false, error_code(), state()} | continue.

api_server_login(_Class, _Data, _SessId, State) ->
	{false, unauthorized, State}.


%% @doc Called when a new cmd is received
-spec api_server_cmd(class(), cmd(), data(), tid(), state()) ->
	{ok, data(), state()} | {ack, state()} | 
	{error, error_code(), state()} | continue().

api_server_cmd(_Class, _Cmd, _Data, _Tid, State) ->
    {error, not_implemented, State}.


%% @doc Called when the xzservice process receives a handle_call/3.
-spec api_server_handle_call(term(), {pid(), reference()}, state()) ->
	{ok, state()} | continue().

api_server_handle_call(Msg, _From, State) ->
    lager:error("Module ~p received unexpected call ~p", [?MODULE, Msg]),
    {ok, State}.


%% @doc Called when the NkApp process receives a handle_cast/3.
-spec api_server_handle_cast(term(), state()) ->
	{ok, state()} | continue().

api_server_handle_cast(Msg, State) ->
    lager:error("Module ~p received unexpected cast ~p", [?MODULE, Msg]),
	{ok, State}.


%% @doc Called when the NkApp process receives a handle_info/3.
-spec api_server_handle_info(term(), state()) ->
	{ok, state()} | continue().

api_server_handle_info(Msg, State) ->
    lager:notice("Module ~p received unexpected info ~p", [?MODULE, Msg]),
	{ok, State}.


-spec api_server_code_change(term()|{down, term()}, state(), term()) ->
    ok | {ok, service()} | {error, term()} | continue().

api_server_code_change(OldVsn, State, Extra) ->
	{continue, [OldVsn, State, Extra]}.


%% @doc Called when a service is stopped
-spec api_server_terminate(term(), service()) ->
	{ok, service()}.

api_server_terminate(_Reason, State) ->
=======
>>>>>>> ee00943d
	{ok, State}.<|MERGE_RESOLUTION|>--- conflicted
+++ resolved
@@ -26,14 +26,6 @@
 		 plugin_listen/2, plugin_start/2, plugin_update/2, plugin_stop/2]).
 -export([service_init/2, service_handle_call/3, service_handle_cast/2, 
 		 service_handle_info/2, service_code_change/3, service_terminate/2]).
-<<<<<<< HEAD
--export([error_code/1]).
--export([api_server_init/2, api_server_terminate/2, 
-		 api_server_login/4, api_server_cmd/5,
-		 api_server_handle_call/3, api_server_handle_cast/2, 
-		 api_server_handle_info/2, api_server_code_change/3]).
-
-=======
 -export([error_code/1, error_reason/2]).
 -export([api_server_init/2, api_server_terminate/2, 
 		 api_server_syntax/4, api_server_allow/2, 
@@ -44,16 +36,11 @@
 		 api_server_handle_call/3, api_server_handle_cast/2, 
 		 api_server_handle_info/2, api_server_code_change/3]).
 -export([api_server_http/4]).
->>>>>>> ee00943d
 -export_type([continue/0]).
 
 -type continue() :: continue | {continue, list()}.
 -type config() :: nkservice:config().
-<<<<<<< HEAD
--type error_code() :: nkservice:error_code().
-=======
 -type error_code() :: nkservice:error().
->>>>>>> ee00943d
 
 -include_lib("nkpacket/include/nkpacket.hrl").
 -include("nkservice.hrl").
@@ -442,12 +429,9 @@
 %% @doc Called when the NkApp process receives a handle_info/3.
 -spec service_handle_info(term(), state()) ->
 	{noreply, state()} | continue().
-<<<<<<< HEAD
-=======
 
 service_handle_info({'EXIT', _, normal}, State) ->
 	{noreply, State};
->>>>>>> ee00943d
 
 service_handle_info(Msg, State) ->
     lager:notice("Module nkservice_srv received unexpected info ~p", [Msg]),
@@ -466,104 +450,4 @@
 	{ok, service()}.
 
 service_terminate(_Reason, State) ->
-<<<<<<< HEAD
-	{ok, State}.
-
-
-
-%% ===================================================================
-%% Error Codes
-%% ===================================================================
-
-%% @docd
--spec error_code(term()) ->
-	{integer(), binary()} | continue.
-
-error_code(not_implemented) -> {1000, <<"Not Implemented">>};
-error_code(unauthorized) 	-> {1001, <<"Unauthorized">>};
-error_code(_) 				-> {9999, <<"Unknown Error">>}.
-
-
-
-%% ===================================================================
-%% API Server Callbacks
-%% ===================================================================
-
--type class() :: atom().
--type cmd() :: atom().
--type data() :: map().
--type tid() :: term().
-
-
-%% @doc Called when a new connection starts
--spec api_server_init(nkpacket:nkport(), state()) ->
-	{ok, state()} | {stop, term()}.
-
-api_server_init(_NkPort, State) ->
-	{ok, State}.
-
-
-%% @doc Cmd "login" is received.
-%% You get the class and data fields, along with a server-generated session id
-%% You can accept the request setting an 'user' for this connection
-%% and, optionally, changing the session id (for example for session recoverty)
--spec api_server_login(class(), data(), SessId::binary(), state()) ->
-	{true, User::binary(), state()} | 
-	{true, User::binary(), SessId::binary(), state()} | 
-	{false, error_code(), state()} | continue.
-
-api_server_login(_Class, _Data, _SessId, State) ->
-	{false, unauthorized, State}.
-
-
-%% @doc Called when a new cmd is received
--spec api_server_cmd(class(), cmd(), data(), tid(), state()) ->
-	{ok, data(), state()} | {ack, state()} | 
-	{error, error_code(), state()} | continue().
-
-api_server_cmd(_Class, _Cmd, _Data, _Tid, State) ->
-    {error, not_implemented, State}.
-
-
-%% @doc Called when the xzservice process receives a handle_call/3.
--spec api_server_handle_call(term(), {pid(), reference()}, state()) ->
-	{ok, state()} | continue().
-
-api_server_handle_call(Msg, _From, State) ->
-    lager:error("Module ~p received unexpected call ~p", [?MODULE, Msg]),
-    {ok, State}.
-
-
-%% @doc Called when the NkApp process receives a handle_cast/3.
--spec api_server_handle_cast(term(), state()) ->
-	{ok, state()} | continue().
-
-api_server_handle_cast(Msg, State) ->
-    lager:error("Module ~p received unexpected cast ~p", [?MODULE, Msg]),
-	{ok, State}.
-
-
-%% @doc Called when the NkApp process receives a handle_info/3.
--spec api_server_handle_info(term(), state()) ->
-	{ok, state()} | continue().
-
-api_server_handle_info(Msg, State) ->
-    lager:notice("Module ~p received unexpected info ~p", [?MODULE, Msg]),
-	{ok, State}.
-
-
--spec api_server_code_change(term()|{down, term()}, state(), term()) ->
-    ok | {ok, service()} | {error, term()} | continue().
-
-api_server_code_change(OldVsn, State, Extra) ->
-	{continue, [OldVsn, State, Extra]}.
-
-
-%% @doc Called when a service is stopped
--spec api_server_terminate(term(), service()) ->
-	{ok, service()}.
-
-api_server_terminate(_Reason, State) ->
-=======
->>>>>>> ee00943d
 	{ok, State}.