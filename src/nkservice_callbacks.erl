%% -------------------------------------------------------------------
%%
%% Copyright (c) 2015 Carlos Gonzalez Florido.  All Rights Reserved.
%%
%% This file is provided to you under the Apache License,
%% Version 2.0 (the "License"); you may not use this file
%% except in compliance with the License.  You may obtain
%% a copy of the License at
%%
%%   http://www.apache.org/licenses/LICENSE-2.0
%%
%% Unless required by applicable law or agreed to in writing,
%% software distributed under the License is distributed on an
%% "AS IS" BASIS, WITHOUT WARRANTIES OR CONDITIONS OF ANY
%% KIND, either express or implied.  See the License for the
%% specific language governing permissions and limitations
%% under the License.
%%
%% -------------------------------------------------------------------

%% @doc Default callbacks
-module(nkservice_callbacks).
-author('Carlos Gonzalez <carlosj.gf@gmail.com>').
-export([plugin_deps/0, plugin_syntax/0, plugin_defaults/0, plugin_config/2, 
		 plugin_listen/2, plugin_start/2, plugin_update/2, plugin_stop/2]).
-export([service_init/2, service_handle_call/3, service_handle_cast/2, 
		 service_handle_info/2, service_code_change/3, service_terminate/2]).
-export([subscribe_allow/3]).
-export([error_code/1]).
-export([api_server_init/2, api_server_terminate/2, 
		 api_server_login/3, api_server_cmd/5, api_server_event/3,
		 api_server_forward_event/3,
		 api_server_handle_call/3, api_server_handle_cast/2, 
		 api_server_handle_info/2, api_server_code_change/3]).
<<<<<<< HEAD
-export([api_allow/6, api_cmd/8, api_cmd_syntax/6]).
=======
-export([api_allow/6, api_subscribe_allow/5, api_cmd/8, api_cmd_syntax/6]).
>>>>>>> a57a669b

-export_type([continue/0]).

-type continue() :: continue | {continue, list()}.
-type config() :: nkservice:config().
-type error_code() :: nkservice:error().

-include_lib("nkpacket/include/nkpacket.hrl").
-include("nkservice.hrl").



%% ===================================================================
%% Plugin Callbacks
%% ===================================================================



%% @doc Called to get the list of plugins this service/plugin depends on.
-spec plugin_deps() ->
    [module()].

plugin_deps() ->
	[].


%% @doc This function, if implemented, can offer a nklib_config:syntax()
%% that will be checked againts service configuration. Entries passing will be
%% updated on the configuration with their parsed values
-spec plugin_syntax() ->
	nklib_config:syntax().

plugin_syntax() ->
	#{}.


%% @doc This function, if implemented, can offer a defaults specificaction
%% for the syntax processing
-spec plugin_defaults() ->
	map().

plugin_defaults() ->
	#{}.


%% @doc This function can modify the service configuration, and can also
%% generate a specific plugin configuration (in the second return), that will be 
%% accesible in the generated module as config_(plugin_name).
-spec plugin_config(config(), service()) ->
	{ok, config()} | {ok, config(), term()} | {error, term()}.

plugin_config(Config, _Service) ->
	{ok, Config, nkservice_syntax:get_config(Config)}.


%% @doc This function, if implemented, allows to add listening transports.
%% By default start the web_server and api_server transports.
-spec plugin_listen(config(), service()) ->
	[{nkpacket:user_connection(), nkpacket:listener_opts()}].

plugin_listen(Config, #{id:=SrvId}) ->
	nkservice_util:get_core_listeners(SrvId, Config).


%% @doc This function, if implemented, allows to set modules offering APIs 
%% for the Lua Scripting Environment
-spec plugin_lua_modules(config(), service()) ->
	[{atom(), module()}].

plugin_lua_modules(_Config, _Service) ->
	[
		{log, nkservice_luerl_lager},
		{kv, nkservice_luerl_kv}
	].




%% @doc Called during service's start
%% The plugin must start and can update the service's config
-spec plugin_start(config(), service()) ->
	{ok, service()} | {error, term()}.

plugin_start(Config, _Service) ->
	{ok, Config}.



%% @doc Called during service's update
-spec plugin_update(config(), service()) ->
	{ok, service()} | {error, term()}.

plugin_update(Config, _Service) ->
	{ok, Config}.


%% @doc Called during service's stop
%% The plugin must remove any key from the service
-spec plugin_stop(config(), service()) ->
	{ok, service()}.

plugin_stop(Config, _Service) ->
	{ok, Config}.




<<<<<<< HEAD
%% ===================================================================
%% Subscribe Callbacks
%% ===================================================================

%% @doc Called when a 'subscribe' external command arrives
-spec subscribe_allow(nkservice:id(), nkservice_event:reg_id(), map()) ->
	boolean(). 

subscribe_allow(_SrvId, _RegId, _State) ->
	false.



%% ===================================================================
%% Service Callbacks
%% ===================================================================


-type service() :: nkservice:service().
-type state() :: map().

%% @doc Called when a new service starts
-spec service_init(service(), state()) ->
	{ok, state()} | {stop, term()}.

service_init(_Service, State) ->
	{ok, State}.

%% @doc Called when the service process receives a handle_call/3.
-spec service_handle_call(term(), {pid(), reference()}, state()) ->
	{reply, term(), state()} | {noreply, state()} | continue().

service_handle_call(Msg, _From, State) ->
    lager:error("Module nkservice_srv received unexpected call ~p", [Msg]),
    {noreply, State}.


%% @doc Called when the NkApp process receives a handle_cast/3.
-spec service_handle_cast(term(), state()) ->
	{noreply, state()} | continue().

service_handle_cast(Msg, State) ->
    lager:error("Module nkservice_srv received unexpected cast ~p", [Msg]),
	{noreply, State}.


%% @doc Called when the NkApp process receives a handle_info/3.
-spec service_handle_info(term(), state()) ->
	{noreply, state()} | continue().

service_handle_info(Msg, State) ->
    lager:notice("Module nkservice_srv received unexpected info ~p", [Msg]),
	{noreply, State}.


-spec service_code_change(term()|{down, term()}, state(), term()) ->
    ok | {ok, service()} | {error, term()} | continue().

service_code_change(OldVsn, State, Extra) ->
	{continue, [OldVsn, State, Extra]}.


%% @doc Called when a service is stopped
-spec service_terminate(term(), service()) ->
	{ok, service()}.

service_terminate(_Reason, State) ->
	{ok, State}.


=======
>>>>>>> a57a669b

%% ===================================================================
%% External Server Callbacks
%% ===================================================================




%% ===================================================================
%% Error Codes
%% ===================================================================

%% @docd
-spec error_code(term()) ->
	{integer(), binary()} | continue.

error_code(normal) 					-> {1000, <<"Normal termination">>};
error_code(anormal) 				-> {1000, <<"Anormal termination">>};
error_code(not_implemented) 		-> {1000, <<"Not implemented">>};
error_code(unauthorized) 			-> {1000, <<"Unauthorized">>};
error_code(not_authenticated)		-> {1000, <<"Not authenticated">>};
error_code(user_not_found)			-> {1000, <<"User not found">>};
error_code(internal_error)			-> {1000, <<"Internal error">>};
error_code(operation_error) 		-> {1000, <<"Operation error">>};
error_code(unknown_command)			-> {1000, <<"Unknown command">>};
error_code(unknown_class)			-> {1000, <<"Unknown class">>};
error_code(incompatible_operation) 	-> {1000, <<"Incompatible operation">>};
error_code(unknown_operation) 		-> {1000, <<"Unknown operation">>};
error_code(no_event_listener)		-> {1000, <<"No event listener">>};
error_code({syntax_error, Txt})		-> {1000, <<"Syntax error: ", Txt/binary>>};
error_code(invalid_parameters) 		-> {1000, <<"Invalid parameters">>};
error_code(missing_parameters) 		-> {1000, <<"Missing parameters">>};
error_code({missing_field, Txt})	-> {1000, <<"Missing field: ", Txt/binary>>};
error_code(session_timeout) 		-> {1000, <<"Session timeout">>};
error_code(session_stop) 			-> {1000, <<"Session stop">>};
error_code(session_not_found) 		-> {1000, <<"Session not found">>};
error_code(service_not_found) 		-> {1000, <<"Service not found">>};
error_code(timeout) 				-> {1000, <<"Timeout">>};
error_code(noproc) 					-> {1000, <<"No process">>};
error_code(user_stop) 				-> {1000, <<"User stop">>};
error_code(process_down)  			-> {1000, <<"Process failed">>};

error_code({Code, Txt}) when is_integer(Code), is_binary(Txt) ->
	{Code, Txt};

error_code(Other) -> 
	{9999, <<"Unknown Error: ", (nklib_util:to_binary(Other))/binary>>}.



%% ===================================================================
%% API Server Callbacks
%% ===================================================================

-type class() :: atom().
-type cmd() :: atom().
-type data() :: map().
-type tid() :: term().


%% @doc Called when a new connection starts
-spec api_server_init(nkpacket:nkport(), state()) ->
	{ok, state()} | {stop, term()}.

api_server_init(_NkPort, State) ->
	{ok, State}.


%% @doc Cmd "login" is received (class "core")
%% You get the class and data fields, along with a server-generated session id
%% You can accept the request setting an 'user' for this connection
<<<<<<< HEAD
%% and, optionally, changing the session id (for example for session recovery)
=======
%% and, optionally, changing the session id (for example for session recoverty)
>>>>>>> a57a669b
-spec api_server_login(data(), SessId::binary(), state()) ->
	{true, User::binary(), state()} | 
	{true, User::binary(), SessId::binary(), state()} | 
	{false, error_code(), state()} | continue.

api_server_login(_Data, _SessId, State) ->
	{false, unauthorized, State}.


%% @doc Called when a new cmd is received
-spec api_server_cmd(class(), cmd(), data(), tid(), state()) ->
	{ok, data(), state()} | {ack, state()} | 
	{error, error_code(), state()} | continue().

<<<<<<< HEAD
api_server_cmd(core, Cmd, Data, TId, State) ->
	#{srv_id:=SrvId, user:=User, session_id:=SessId} = State,
	nkservice_api:launch(SrvId, User, SessId, core, Cmd, Data, TId, State);
=======
api_server_cmd(<<"core">>, Cmd, Data, TId, State) ->
	#{srv_id:=SrvId, user:=User, session_id:=SessId} = State,
	nkservice_api:launch(SrvId, User, SessId, <<"core">>, Cmd, Data, TId, State);
>>>>>>> a57a669b
	
api_server_cmd(_Class, _Cmd, _Data, _Tid, State) ->
    {error, not_implemented, State}.


%% @doc Called when a new event has been received from the remote end
-spec api_server_event(nkservice_event:reg_id(), nkservice_event:body(), state()) ->
	{ok, state()} | continue().

api_server_event(_RegId, _Body, State) ->
	{ok, State}.
	

%% @doc Called when the API server receives an event notification from 
%% nkservice_events. We can send it to the remote side or ignore it.
-spec api_server_forward_event(nkservice_event:reg_id(), 
							   nkservice_event:body(), state()) ->
	{ok, state()} | 
	{ok, nkservice_event:reg_id(), nkservice_event:body(), continue()} |
	{ignore, state()}.

api_server_forward_event(RegId, Body, State) ->
	nkmedia_api:forward_event(RegId, Body, State).


%% @doc Called when the xzservice process receives a handle_call/3.
-spec api_server_handle_call(term(), {pid(), reference()}, state()) ->
	{ok, state()} | continue().

api_server_handle_call(Msg, _From, State) ->
    lager:error("Module nkservice_api_server received unexpected call ~p", [Msg]),
    {ok, State}.


%% @doc Called when the NkApp process receives a handle_cast/3.
-spec api_server_handle_cast(term(), state()) ->
	{ok, state()} | continue().

api_server_handle_cast(Msg, State) ->
    lager:error("Module nkservice_api_server received unexpected cast ~p", [Msg]),
	{ok, State}.


%% @doc Called when the NkApp process receives a handle_info/3.
-spec api_server_handle_info(term(), state()) ->
	{ok, state()} | continue().


% api_server_handle_info({'DOWN', Mon, process, Pid, Reason}, State) ->
% 	{ok, State2} = nkservice_api:handle_down(Mon, Pid, Reason, State),
% 	{ok, State2};

api_server_handle_info(Msg, State) ->
    lager:notice("Module nkservice_api_server received unexpected info ~p", [Msg]),
	{ok, State}.


-spec api_server_code_change(term()|{down, term()}, state(), term()) ->
    ok | {ok, service()} | {error, term()} | continue().

api_server_code_change(OldVsn, State, Extra) ->
	{continue, [OldVsn, State, Extra]}.


%% @doc Called when a service is stopped
-spec api_server_terminate(term(), service()) ->
	{ok, service()}.

api_server_terminate(_Reason, State) ->
	{ok, State}.



%% ===================================================================
%% API Management Callbacks
%% ===================================================================

<<<<<<< HEAD
%% @doc Called when a new API command has arrived and called nkservice_api:launch/6
%% The request is parsed, if ok, will call this callback to see if it is authorized
%% If it is, it will call api_cmd/6
=======
%% @doc Called to get the syntax for an external API command
-spec api_cmd_syntax(nkservice_api:class(), nkservice_api:cmd(), map()|list(), 
					 map(), map(), list()) ->
	{Syntax::map(), Defaults::map(), Mandatory::list()}.

api_cmd_syntax(<<"core">>, Cmd, _Data, Syntax, Defaults, Mandatory) ->
	nkservice_api:syntax(Cmd, Syntax, Defaults, Mandatory);
	
api_cmd_syntax(_Class, _Cmd, _Data, Syntax, Defaults, Mandatory) ->
	{Syntax, Defaults, Mandatory}.


%% @doc Called when a new API command has arrived and called nkservice_api:launch/6
%% to authorized the (already parsed) request
>>>>>>> a57a669b
-spec api_allow(nkservice:id(), binary(), nkservice_api:class(), nkservice_api:cmd(),
			    map(), state()) ->
	{boolean(), state()}.

api_allow(_SrvId, _User, _Class, _Cmd, _Parsed, State) ->
<<<<<<< HEAD
	{true, State}.
=======
	{false, State}.


%% @doc Called when a 'subscribe' external command arrives
%% You should allow subscribing to other service's events without care.
-spec api_subscribe_allow(nkservice_events:class(), nkservice_events:subclass(), 
						  nkservice_events:type(), nkservice:id(), map()) ->
	{boolean(), map()}.

api_subscribe_allow(_Class, _SubClass, _Type, _SrvId, State) ->
	{false, State}.
>>>>>>> a57a669b


%% @doc Called when a new API command has arrived and is authorized
-spec api_cmd(nkservice:id(), binary(), binary(), nkservice_api:class(), 
			  nkservice_api:cmd(), map(), term(), state()) ->
	{ok, map(), state()} | {ack, state()} | {error, nkservice:error(), state()}.

<<<<<<< HEAD
api_cmd(SrvId, _User, _SessId, core, Cmd, Parsed, _TId, State) ->
=======
api_cmd(SrvId, _User, _SessId, <<"core">>, Cmd, Parsed, _TId, State) ->
>>>>>>> a57a669b
	nkservice_api:cmd(SrvId, Cmd, Parsed, State);

api_cmd(_SrvId, _User, _SessId, _Class, _Cmd, _Parsed, _TId, State) ->
	{error, not_implemented, State}.


<<<<<<< HEAD
%% @doc Called to get the syntax for an external API command
-spec api_cmd_syntax(nkservice_api:class(), nkservice_api:cmd(), map()|list(), 
					 map(), map(), list()) ->
	{map(), map(), list()}.

api_cmd_syntax(core, Cmd, _Data, Syntax, Defaults, Mandatory) ->
	nkservice_api:syntax(Cmd, Syntax, Defaults, Mandatory);
	
api_cmd_syntax(_Class, _Cmd, _Data, Syntax, Defaults, Mandatory) ->
	{Syntax, Defaults, Mandatory}.

=======



%% ===================================================================
%% Service Callbacks
%% ===================================================================


-type service() :: nkservice:service().
-type state() :: map().

%% @doc Called when a new service starts
-spec service_init(service(), state()) ->
	{ok, state()} | {stop, term()}.

service_init(_Service, State) ->
	{ok, State}.

%% @doc Called when the service process receives a handle_call/3.
-spec service_handle_call(term(), {pid(), reference()}, state()) ->
	{reply, term(), state()} | {noreply, state()} | continue().

service_handle_call(Msg, _From, State) ->
    lager:error("Module nkservice_srv received unexpected call ~p", [Msg]),
    {noreply, State}.


%% @doc Called when the NkApp process receives a handle_cast/3.
-spec service_handle_cast(term(), state()) ->
	{noreply, state()} | continue().

service_handle_cast(Msg, State) ->
    lager:error("Module nkservice_srv received unexpected cast ~p", [Msg]),
	{noreply, State}.


%% @doc Called when the NkApp process receives a handle_info/3.
-spec service_handle_info(term(), state()) ->
	{noreply, state()} | continue().

service_handle_info(Msg, State) ->
    lager:notice("Module nkservice_srv received unexpected info ~p", [Msg]),
	{noreply, State}.


-spec service_code_change(term()|{down, term()}, state(), term()) ->
    ok | {ok, service()} | {error, term()} | continue().

service_code_change(OldVsn, State, Extra) ->
	{continue, [OldVsn, State, Extra]}.


%% @doc Called when a service is stopped
-spec service_terminate(term(), service()) ->
	{ok, service()}.

service_terminate(_Reason, State) ->
	{ok, State}.
>>>>>>> a57a669b
<|MERGE_RESOLUTION|>--- conflicted
+++ resolved
@@ -25,18 +25,13 @@
 		 plugin_listen/2, plugin_start/2, plugin_update/2, plugin_stop/2]).
 -export([service_init/2, service_handle_call/3, service_handle_cast/2, 
 		 service_handle_info/2, service_code_change/3, service_terminate/2]).
--export([subscribe_allow/3]).
 -export([error_code/1]).
 -export([api_server_init/2, api_server_terminate/2, 
 		 api_server_login/3, api_server_cmd/5, api_server_event/3,
 		 api_server_forward_event/3,
 		 api_server_handle_call/3, api_server_handle_cast/2, 
 		 api_server_handle_info/2, api_server_code_change/3]).
-<<<<<<< HEAD
--export([api_allow/6, api_cmd/8, api_cmd_syntax/6]).
-=======
 -export([api_allow/6, api_subscribe_allow/5, api_cmd/8, api_cmd_syntax/6]).
->>>>>>> a57a669b
 
 -export_type([continue/0]).
 
@@ -101,20 +96,6 @@
 	nkservice_util:get_core_listeners(SrvId, Config).
 
 
-%% @doc This function, if implemented, allows to set modules offering APIs 
-%% for the Lua Scripting Environment
--spec plugin_lua_modules(config(), service()) ->
-	[{atom(), module()}].
-
-plugin_lua_modules(_Config, _Service) ->
-	[
-		{log, nkservice_luerl_lager},
-		{kv, nkservice_luerl_kv}
-	].
-
-
-
-
 %% @doc Called during service's start
 %% The plugin must start and can update the service's config
 -spec plugin_start(config(), service()) ->
@@ -124,7 +105,6 @@
 	{ok, Config}.
 
 
-
 %% @doc Called during service's update
 -spec plugin_update(config(), service()) ->
 	{ok, service()} | {error, term()}.
@@ -141,86 +121,6 @@
 plugin_stop(Config, _Service) ->
 	{ok, Config}.
 
-
-
-
-<<<<<<< HEAD
-%% ===================================================================
-%% Subscribe Callbacks
-%% ===================================================================
-
-%% @doc Called when a 'subscribe' external command arrives
--spec subscribe_allow(nkservice:id(), nkservice_event:reg_id(), map()) ->
-	boolean(). 
-
-subscribe_allow(_SrvId, _RegId, _State) ->
-	false.
-
-
-
-%% ===================================================================
-%% Service Callbacks
-%% ===================================================================
-
-
--type service() :: nkservice:service().
--type state() :: map().
-
-%% @doc Called when a new service starts
--spec service_init(service(), state()) ->
-	{ok, state()} | {stop, term()}.
-
-service_init(_Service, State) ->
-	{ok, State}.
-
-%% @doc Called when the service process receives a handle_call/3.
--spec service_handle_call(term(), {pid(), reference()}, state()) ->
-	{reply, term(), state()} | {noreply, state()} | continue().
-
-service_handle_call(Msg, _From, State) ->
-    lager:error("Module nkservice_srv received unexpected call ~p", [Msg]),
-    {noreply, State}.
-
-
-%% @doc Called when the NkApp process receives a handle_cast/3.
--spec service_handle_cast(term(), state()) ->
-	{noreply, state()} | continue().
-
-service_handle_cast(Msg, State) ->
-    lager:error("Module nkservice_srv received unexpected cast ~p", [Msg]),
-	{noreply, State}.
-
-
-%% @doc Called when the NkApp process receives a handle_info/3.
--spec service_handle_info(term(), state()) ->
-	{noreply, state()} | continue().
-
-service_handle_info(Msg, State) ->
-    lager:notice("Module nkservice_srv received unexpected info ~p", [Msg]),
-	{noreply, State}.
-
-
--spec service_code_change(term()|{down, term()}, state(), term()) ->
-    ok | {ok, service()} | {error, term()} | continue().
-
-service_code_change(OldVsn, State, Extra) ->
-	{continue, [OldVsn, State, Extra]}.
-
-
-%% @doc Called when a service is stopped
--spec service_terminate(term(), service()) ->
-	{ok, service()}.
-
-service_terminate(_Reason, State) ->
-	{ok, State}.
-
-
-=======
->>>>>>> a57a669b
-
-%% ===================================================================
-%% External Server Callbacks
-%% ===================================================================
 
 
 
@@ -288,11 +188,7 @@
 %% @doc Cmd "login" is received (class "core")
 %% You get the class and data fields, along with a server-generated session id
 %% You can accept the request setting an 'user' for this connection
-<<<<<<< HEAD
-%% and, optionally, changing the session id (for example for session recovery)
-=======
 %% and, optionally, changing the session id (for example for session recoverty)
->>>>>>> a57a669b
 -spec api_server_login(data(), SessId::binary(), state()) ->
 	{true, User::binary(), state()} | 
 	{true, User::binary(), SessId::binary(), state()} | 
@@ -307,15 +203,9 @@
 	{ok, data(), state()} | {ack, state()} | 
 	{error, error_code(), state()} | continue().
 
-<<<<<<< HEAD
-api_server_cmd(core, Cmd, Data, TId, State) ->
-	#{srv_id:=SrvId, user:=User, session_id:=SessId} = State,
-	nkservice_api:launch(SrvId, User, SessId, core, Cmd, Data, TId, State);
-=======
 api_server_cmd(<<"core">>, Cmd, Data, TId, State) ->
 	#{srv_id:=SrvId, user:=User, session_id:=SessId} = State,
 	nkservice_api:launch(SrvId, User, SessId, <<"core">>, Cmd, Data, TId, State);
->>>>>>> a57a669b
 	
 api_server_cmd(_Class, _Cmd, _Data, _Tid, State) ->
     {error, not_implemented, State}.
@@ -393,11 +283,6 @@
 %% API Management Callbacks
 %% ===================================================================
 
-<<<<<<< HEAD
-%% @doc Called when a new API command has arrived and called nkservice_api:launch/6
-%% The request is parsed, if ok, will call this callback to see if it is authorized
-%% If it is, it will call api_cmd/6
-=======
 %% @doc Called to get the syntax for an external API command
 -spec api_cmd_syntax(nkservice_api:class(), nkservice_api:cmd(), map()|list(), 
 					 map(), map(), list()) ->
@@ -412,15 +297,11 @@
 
 %% @doc Called when a new API command has arrived and called nkservice_api:launch/6
 %% to authorized the (already parsed) request
->>>>>>> a57a669b
 -spec api_allow(nkservice:id(), binary(), nkservice_api:class(), nkservice_api:cmd(),
 			    map(), state()) ->
 	{boolean(), state()}.
 
 api_allow(_SrvId, _User, _Class, _Cmd, _Parsed, State) ->
-<<<<<<< HEAD
-	{true, State}.
-=======
 	{false, State}.
 
 
@@ -432,7 +313,6 @@
 
 api_subscribe_allow(_Class, _SubClass, _Type, _SrvId, State) ->
 	{false, State}.
->>>>>>> a57a669b
 
 
 %% @doc Called when a new API command has arrived and is authorized
@@ -440,30 +320,13 @@
 			  nkservice_api:cmd(), map(), term(), state()) ->
 	{ok, map(), state()} | {ack, state()} | {error, nkservice:error(), state()}.
 
-<<<<<<< HEAD
-api_cmd(SrvId, _User, _SessId, core, Cmd, Parsed, _TId, State) ->
-=======
 api_cmd(SrvId, _User, _SessId, <<"core">>, Cmd, Parsed, _TId, State) ->
->>>>>>> a57a669b
 	nkservice_api:cmd(SrvId, Cmd, Parsed, State);
 
 api_cmd(_SrvId, _User, _SessId, _Class, _Cmd, _Parsed, _TId, State) ->
 	{error, not_implemented, State}.
 
 
-<<<<<<< HEAD
-%% @doc Called to get the syntax for an external API command
--spec api_cmd_syntax(nkservice_api:class(), nkservice_api:cmd(), map()|list(), 
-					 map(), map(), list()) ->
-	{map(), map(), list()}.
-
-api_cmd_syntax(core, Cmd, _Data, Syntax, Defaults, Mandatory) ->
-	nkservice_api:syntax(Cmd, Syntax, Defaults, Mandatory);
-	
-api_cmd_syntax(_Class, _Cmd, _Data, Syntax, Defaults, Mandatory) ->
-	{Syntax, Defaults, Mandatory}.
-
-=======
 
 
 
@@ -522,4 +385,3 @@
 
 service_terminate(_Reason, State) ->
 	{ok, State}.
->>>>>>> a57a669b
